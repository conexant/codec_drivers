/*
 * Freescale SSI ALSA SoC Digital Audio Interface (DAI) driver
 *
 * Author: Timur Tabi <timur@freescale.com>
 *
 * Copyright 2007-2010 Freescale Semiconductor, Inc.
 *
 * This file is licensed under the terms of the GNU General Public License
 * version 2.  This program is licensed "as is" without any warranty of any
 * kind, whether express or implied.
 *
 *
 * Some notes why imx-pcm-fiq is used instead of DMA on some boards:
 *
 * The i.MX SSI core has some nasty limitations in AC97 mode. While most
 * sane processor vendors have a FIFO per AC97 slot, the i.MX has only
 * one FIFO which combines all valid receive slots. We cannot even select
 * which slots we want to receive. The WM9712 with which this driver
 * was developed with always sends GPIO status data in slot 12 which
 * we receive in our (PCM-) data stream. The only chance we have is to
 * manually skip this data in the FIQ handler. With sampling rates different
 * from 48000Hz not every frame has valid receive data, so the ratio
 * between pcm data and GPIO status data changes. Our FIQ handler is not
 * able to handle this, hence this driver only works with 48000Hz sampling
 * rate.
 * Reading and writing AC97 registers is another challenge. The core
 * provides us status bits when the read register is updated with *another*
 * value. When we read the same register two times (and the register still
 * contains the same value) these status bits are not set. We work
 * around this by not polling these bits but only wait a fixed delay.
 */

#include <linux/init.h>
#include <linux/io.h>
#include <linux/module.h>
#include <linux/interrupt.h>
#include <linux/clk.h>
#include <linux/device.h>
#include <linux/delay.h>
#include <linux/slab.h>
#include <linux/of_address.h>
#include <linux/of_irq.h>
#include <linux/of_platform.h>

#include <sound/core.h>
#include <sound/pcm.h>
#include <sound/pcm_params.h>
#include <sound/initval.h>
#include <sound/soc.h>
#include <sound/dmaengine_pcm.h>

#include "fsl_ssi.h"
#include "imx-pcm.h"

#ifdef PPC
#define read_ssi(addr)			 in_be32(addr)
#define write_ssi(val, addr)		 out_be32(addr, val)
#define write_ssi_mask(addr, clear, set) clrsetbits_be32(addr, clear, set)
#else
#define read_ssi(addr)			 readl(addr)
#define write_ssi(val, addr)		 writel(val, addr)
/*
 * FIXME: Proper locking should be added at write_ssi_mask caller level
 * to ensure this register read/modify/write sequence is race free.
 */
static inline void write_ssi_mask(u32 __iomem *addr, u32 clear, u32 set)
{
	u32 val = readl(addr);
	val = (val & ~clear) | set;
	writel(val, addr);
}
#endif

/**
 * FSLSSI_I2S_RATES: sample rates supported by the I2S
 *
 * This driver currently only supports the SSI running in I2S slave mode,
 * which means the codec determines the sample rate.  Therefore, we tell
 * ALSA that we support all rates and let the codec driver decide what rates
 * are really supported.
 */
#define FSLSSI_I2S_RATES (SNDRV_PCM_RATE_5512 | SNDRV_PCM_RATE_8000_192000 | \
			  SNDRV_PCM_RATE_CONTINUOUS)

/**
 * FSLSSI_I2S_FORMATS: audio formats supported by the SSI
 *
 * This driver currently only supports the SSI running in I2S slave mode.
 *
 * The SSI has a limitation in that the samples must be in the same byte
 * order as the host CPU.  This is because when multiple bytes are written
 * to the STX register, the bytes and bits must be written in the same
 * order.  The STX is a shift register, so all the bits need to be aligned
 * (bit-endianness must match byte-endianness).  Processors typically write
 * the bits within a byte in the same order that the bytes of a word are
 * written in.  So if the host CPU is big-endian, then only big-endian
 * samples will be written to STX properly.
 */
#ifdef __BIG_ENDIAN
#define FSLSSI_I2S_FORMATS (SNDRV_PCM_FMTBIT_S8 | SNDRV_PCM_FMTBIT_S16_BE | \
	 SNDRV_PCM_FMTBIT_S18_3BE | SNDRV_PCM_FMTBIT_S20_3BE | \
	 SNDRV_PCM_FMTBIT_S24_3BE | SNDRV_PCM_FMTBIT_S24_BE)
#else
#define FSLSSI_I2S_FORMATS (SNDRV_PCM_FMTBIT_S8 | SNDRV_PCM_FMTBIT_S16_LE | \
	 SNDRV_PCM_FMTBIT_S18_3LE | SNDRV_PCM_FMTBIT_S20_3LE | \
	 SNDRV_PCM_FMTBIT_S24_3LE | SNDRV_PCM_FMTBIT_S24_LE)
#endif

/* SIER bitflag of interrupts to enable */
#define SIER_FLAGS (CCSR_SSI_SIER_TFRC_EN | CCSR_SSI_SIER_TDMAE | \
		    CCSR_SSI_SIER_TIE | CCSR_SSI_SIER_TUE0_EN | \
		    CCSR_SSI_SIER_TUE1_EN | CCSR_SSI_SIER_RFRC_EN | \
		    CCSR_SSI_SIER_RDMAE | CCSR_SSI_SIER_RIE | \
		    CCSR_SSI_SIER_ROE0_EN | CCSR_SSI_SIER_ROE1_EN)

/**
 * fsl_ssi_private: per-SSI private data
 *
 * @ssi: pointer to the SSI's registers
 * @ssi_phys: physical address of the SSI registers
 * @irq: IRQ of this SSI
 * @first_stream: pointer to the stream that was opened first
 * @second_stream: pointer to second stream
 * @playback: the number of playback streams opened
 * @capture: the number of capture streams opened
 * @cpu_dai: the CPU DAI for this device
 * @dev_attr: the sysfs device attribute structure
 * @stats: SSI statistics
 * @name: name for this device
 */
struct fsl_ssi_private {
	struct ccsr_ssi __iomem *ssi;
	dma_addr_t ssi_phys;
	unsigned int irq;
	struct snd_pcm_substream *first_stream;
	struct snd_pcm_substream *second_stream;
	unsigned int fifo_depth;
	struct snd_soc_dai_driver cpu_dai_drv;
	struct device_attribute dev_attr;
	struct platform_device *pdev;

	bool new_binding;
	bool ssi_on_imx;
	bool imx_ac97;
	bool use_dma;
	struct clk *clk;
	struct snd_dmaengine_dai_dma_data dma_params_tx;
	struct snd_dmaengine_dai_dma_data dma_params_rx;
	struct imx_dma_data filter_data_tx;
	struct imx_dma_data filter_data_rx;
	struct imx_pcm_fiq_params fiq_params;

	struct {
		unsigned int rfrc;
		unsigned int tfrc;
		unsigned int cmdau;
		unsigned int cmddu;
		unsigned int rxt;
		unsigned int rdr1;
		unsigned int rdr0;
		unsigned int tde1;
		unsigned int tde0;
		unsigned int roe1;
		unsigned int roe0;
		unsigned int tue1;
		unsigned int tue0;
		unsigned int tfs;
		unsigned int rfs;
		unsigned int tls;
		unsigned int rls;
		unsigned int rff1;
		unsigned int rff0;
		unsigned int tfe1;
		unsigned int tfe0;
	} stats;

	char name[1];
};

/**
 * fsl_ssi_isr: SSI interrupt handler
 *
 * Although it's possible to use the interrupt handler to send and receive
 * data to/from the SSI, we use the DMA instead.  Programming is more
 * complicated, but the performance is much better.
 *
 * This interrupt handler is used only to gather statistics.
 *
 * @irq: IRQ of the SSI device
 * @dev_id: pointer to the ssi_private structure for this SSI device
 */
static irqreturn_t fsl_ssi_isr(int irq, void *dev_id)
{
	struct fsl_ssi_private *ssi_private = dev_id;
	struct ccsr_ssi __iomem *ssi = ssi_private->ssi;
	irqreturn_t ret = IRQ_NONE;
	__be32 sisr;
	__be32 sisr2 = 0;

	/* We got an interrupt, so read the status register to see what we
	   were interrupted for.  We mask it with the Interrupt Enable register
	   so that we only check for events that we're interested in.
	 */
	sisr = read_ssi(&ssi->sisr) & SIER_FLAGS;

	if (sisr & CCSR_SSI_SISR_RFRC) {
		ssi_private->stats.rfrc++;
		sisr2 |= CCSR_SSI_SISR_RFRC;
		ret = IRQ_HANDLED;
	}

	if (sisr & CCSR_SSI_SISR_TFRC) {
		ssi_private->stats.tfrc++;
		sisr2 |= CCSR_SSI_SISR_TFRC;
		ret = IRQ_HANDLED;
	}

	if (sisr & CCSR_SSI_SISR_CMDAU) {
		ssi_private->stats.cmdau++;
		ret = IRQ_HANDLED;
	}

	if (sisr & CCSR_SSI_SISR_CMDDU) {
		ssi_private->stats.cmddu++;
		ret = IRQ_HANDLED;
	}

	if (sisr & CCSR_SSI_SISR_RXT) {
		ssi_private->stats.rxt++;
		ret = IRQ_HANDLED;
	}

	if (sisr & CCSR_SSI_SISR_RDR1) {
		ssi_private->stats.rdr1++;
		ret = IRQ_HANDLED;
	}

	if (sisr & CCSR_SSI_SISR_RDR0) {
		ssi_private->stats.rdr0++;
		ret = IRQ_HANDLED;
	}

	if (sisr & CCSR_SSI_SISR_TDE1) {
		ssi_private->stats.tde1++;
		ret = IRQ_HANDLED;
	}

	if (sisr & CCSR_SSI_SISR_TDE0) {
		ssi_private->stats.tde0++;
		ret = IRQ_HANDLED;
	}

	if (sisr & CCSR_SSI_SISR_ROE1) {
		ssi_private->stats.roe1++;
		sisr2 |= CCSR_SSI_SISR_ROE1;
		ret = IRQ_HANDLED;
	}

	if (sisr & CCSR_SSI_SISR_ROE0) {
		ssi_private->stats.roe0++;
		sisr2 |= CCSR_SSI_SISR_ROE0;
		ret = IRQ_HANDLED;
	}

	if (sisr & CCSR_SSI_SISR_TUE1) {
		ssi_private->stats.tue1++;
		sisr2 |= CCSR_SSI_SISR_TUE1;
		ret = IRQ_HANDLED;
	}

	if (sisr & CCSR_SSI_SISR_TUE0) {
		ssi_private->stats.tue0++;
		sisr2 |= CCSR_SSI_SISR_TUE0;
		ret = IRQ_HANDLED;
	}

	if (sisr & CCSR_SSI_SISR_TFS) {
		ssi_private->stats.tfs++;
		ret = IRQ_HANDLED;
	}

	if (sisr & CCSR_SSI_SISR_RFS) {
		ssi_private->stats.rfs++;
		ret = IRQ_HANDLED;
	}

	if (sisr & CCSR_SSI_SISR_TLS) {
		ssi_private->stats.tls++;
		ret = IRQ_HANDLED;
	}

	if (sisr & CCSR_SSI_SISR_RLS) {
		ssi_private->stats.rls++;
		ret = IRQ_HANDLED;
	}

	if (sisr & CCSR_SSI_SISR_RFF1) {
		ssi_private->stats.rff1++;
		ret = IRQ_HANDLED;
	}

	if (sisr & CCSR_SSI_SISR_RFF0) {
		ssi_private->stats.rff0++;
		ret = IRQ_HANDLED;
	}

	if (sisr & CCSR_SSI_SISR_TFE1) {
		ssi_private->stats.tfe1++;
		ret = IRQ_HANDLED;
	}

	if (sisr & CCSR_SSI_SISR_TFE0) {
		ssi_private->stats.tfe0++;
		ret = IRQ_HANDLED;
	}

	/* Clear the bits that we set */
	if (sisr2)
		write_ssi(sisr2, &ssi->sisr);

	return ret;
}

static int fsl_ssi_setup(struct fsl_ssi_private *ssi_private)
{
	struct ccsr_ssi __iomem *ssi = ssi_private->ssi;
	u8 i2s_mode;
	u8 wm;
	int synchronous = ssi_private->cpu_dai_drv.symmetric_rates;

	if (ssi_private->imx_ac97)
		i2s_mode = CCSR_SSI_SCR_I2S_MODE_NORMAL | CCSR_SSI_SCR_NET;
	else
		i2s_mode = CCSR_SSI_SCR_I2S_MODE_SLAVE;

	/*
	 * Section 16.5 of the MPC8610 reference manual says that the SSI needs
	 * to be disabled before updating the registers we set here.
	 */
	write_ssi_mask(&ssi->scr, CCSR_SSI_SCR_SSIEN, 0);

	/*
	 * Program the SSI into I2S Slave Non-Network Synchronous mode. Also
	 * enable the transmit and receive FIFO.
	 *
	 * FIXME: Little-endian samples require a different shift dir
	 */
	write_ssi_mask(&ssi->scr,
		CCSR_SSI_SCR_I2S_MODE_MASK | CCSR_SSI_SCR_SYN,
		CCSR_SSI_SCR_TFR_CLK_DIS |
		i2s_mode |
		(synchronous ? CCSR_SSI_SCR_SYN : 0));

	write_ssi(CCSR_SSI_STCR_TXBIT0 | CCSR_SSI_STCR_TFEN0 |
		 CCSR_SSI_STCR_TFSI | CCSR_SSI_STCR_TEFS |
		 CCSR_SSI_STCR_TSCKP, &ssi->stcr);

	write_ssi(CCSR_SSI_SRCR_RXBIT0 | CCSR_SSI_SRCR_RFEN0 |
		 CCSR_SSI_SRCR_RFSI | CCSR_SSI_SRCR_REFS |
		 CCSR_SSI_SRCR_RSCKP, &ssi->srcr);
	/*
	 * The DC and PM bits are only used if the SSI is the clock master.
	 */

	/*
	 * Set the watermark for transmit FIFI 0 and receive FIFO 0. We don't
	 * use FIFO 1. We program the transmit water to signal a DMA transfer
	 * if there are only two (or fewer) elements left in the FIFO. Two
	 * elements equals one frame (left channel, right channel). This value,
	 * however, depends on the depth of the transmit buffer.
	 *
	 * We set the watermark on the same level as the DMA burstsize.  For
	 * fiq it is probably better to use the biggest possible watermark
	 * size.
	 */
	if (ssi_private->use_dma)
		wm = ssi_private->fifo_depth - 2;
	else
		wm = ssi_private->fifo_depth;

	write_ssi(CCSR_SSI_SFCSR_TFWM0(wm) | CCSR_SSI_SFCSR_RFWM0(wm) |
		CCSR_SSI_SFCSR_TFWM1(wm) | CCSR_SSI_SFCSR_RFWM1(wm),
		&ssi->sfcsr);

	/*
	 * For ac97 interrupts are enabled with the startup of the substream
	 * because it is also running without an active substream. Normally SSI
	 * is only enabled when there is a substream.
	 */
	if (ssi_private->imx_ac97) {
		/*
		 * Setup the clock control register
		 */
		write_ssi(CCSR_SSI_SxCCR_WL(17) | CCSR_SSI_SxCCR_DC(13),
				&ssi->stccr);
		write_ssi(CCSR_SSI_SxCCR_WL(17) | CCSR_SSI_SxCCR_DC(13),
				&ssi->srccr);

		/*
		 * Enable AC97 mode and startup the SSI
		 */
		write_ssi(CCSR_SSI_SACNT_AC97EN | CCSR_SSI_SACNT_FV,
				&ssi->sacnt);
		write_ssi(0xff, &ssi->saccdis);
		write_ssi(0x300, &ssi->saccen);

		/*
		 * Enable SSI, Transmit and Receive
		 */
		write_ssi_mask(&ssi->scr, 0, CCSR_SSI_SCR_SSIEN |
				CCSR_SSI_SCR_TE | CCSR_SSI_SCR_RE);

		write_ssi(CCSR_SSI_SOR_WAIT(3), &ssi->sor);
	}

	return 0;
}


/**
 * fsl_ssi_startup: create a new substream
 *
 * This is the first function called when a stream is opened.
 *
 * If this is the first stream open, then grab the IRQ and program most of
 * the SSI registers.
 */
static int fsl_ssi_startup(struct snd_pcm_substream *substream,
			   struct snd_soc_dai *dai)
{
	struct snd_soc_pcm_runtime *rtd = substream->private_data;
	struct fsl_ssi_private *ssi_private =
		snd_soc_dai_get_drvdata(rtd->cpu_dai);
	int synchronous = ssi_private->cpu_dai_drv.symmetric_rates;

	/*
	 * If this is the first stream opened, then request the IRQ
	 * and initialize the SSI registers.
	 */
	if (!ssi_private->first_stream) {
		ssi_private->first_stream = substream;

		/*
		 * fsl_ssi_setup was already called by ac97_init earlier if
		 * the driver is in ac97 mode.
		 */
		if (!ssi_private->imx_ac97)
			fsl_ssi_setup(ssi_private);
	} else {
		if (synchronous) {
			struct snd_pcm_runtime *first_runtime =
				ssi_private->first_stream->runtime;
			/*
			 * This is the second stream open, and we're in
			 * synchronous mode, so we need to impose sample
			 * sample size constraints. This is because STCCR is
			 * used for playback and capture in synchronous mode,
			 * so there's no way to specify different word
			 * lengths.
			 *
			 * Note that this can cause a race condition if the
			 * second stream is opened before the first stream is
			 * fully initialized.  We provide some protection by
			 * checking to make sure the first stream is
			 * initialized, but it's not perfect.  ALSA sometimes
			 * re-initializes the driver with a different sample
			 * rate or size.  If the second stream is opened
			 * before the first stream has received its final
			 * parameters, then the second stream may be
			 * constrained to the wrong sample rate or size.
			 */
			if (first_runtime->sample_bits) {
				snd_pcm_hw_constraint_minmax(substream->runtime,
						SNDRV_PCM_HW_PARAM_SAMPLE_BITS,
				first_runtime->sample_bits,
				first_runtime->sample_bits);
			}
		}

		ssi_private->second_stream = substream;
	}

	return 0;
}

/**
 * fsl_ssi_hw_params - program the sample size
 *
 * Most of the SSI registers have been programmed in the startup function,
 * but the word length must be programmed here.  Unfortunately, programming
 * the SxCCR.WL bits requires the SSI to be temporarily disabled.  This can
 * cause a problem with supporting simultaneous playback and capture.  If
 * the SSI is already playing a stream, then that stream may be temporarily
 * stopped when you start capture.
 *
 * Note: The SxCCR.DC and SxCCR.PM bits are only used if the SSI is the
 * clock master.
 */
static int fsl_ssi_hw_params(struct snd_pcm_substream *substream,
	struct snd_pcm_hw_params *hw_params, struct snd_soc_dai *cpu_dai)
{
	struct fsl_ssi_private *ssi_private = snd_soc_dai_get_drvdata(cpu_dai);
	struct ccsr_ssi __iomem *ssi = ssi_private->ssi;
	unsigned int sample_size =
		snd_pcm_format_width(params_format(hw_params));
	u32 wl = CCSR_SSI_SxCCR_WL(sample_size);
	int enabled = read_ssi(&ssi->scr) & CCSR_SSI_SCR_SSIEN;

	/*
	 * If we're in synchronous mode, and the SSI is already enabled,
	 * then STCCR is already set properly.
	 */
	if (enabled && ssi_private->cpu_dai_drv.symmetric_rates)
		return 0;

	/*
	 * FIXME: The documentation says that SxCCR[WL] should not be
	 * modified while the SSI is enabled.  The only time this can
	 * happen is if we're trying to do simultaneous playback and
	 * capture in asynchronous mode.  Unfortunately, I have been enable
	 * to get that to work at all on the P1022DS.  Therefore, we don't
	 * bother to disable/enable the SSI when setting SxCCR[WL], because
	 * the SSI will stop anyway.  Maybe one day, this will get fixed.
	 */

	/* In synchronous mode, the SSI uses STCCR for capture */
	if ((substream->stream == SNDRV_PCM_STREAM_PLAYBACK) ||
	    ssi_private->cpu_dai_drv.symmetric_rates)
		write_ssi_mask(&ssi->stccr, CCSR_SSI_SxCCR_WL_MASK, wl);
	else
		write_ssi_mask(&ssi->srccr, CCSR_SSI_SxCCR_WL_MASK, wl);

	return 0;
}

/**
 * fsl_ssi_trigger: start and stop the DMA transfer.
 *
 * This function is called by ALSA to start, stop, pause, and resume the DMA
 * transfer of data.
 *
 * The DMA channel is in external master start and pause mode, which
 * means the SSI completely controls the flow of data.
 */
static int fsl_ssi_trigger(struct snd_pcm_substream *substream, int cmd,
			   struct snd_soc_dai *dai)
{
	struct snd_soc_pcm_runtime *rtd = substream->private_data;
	struct fsl_ssi_private *ssi_private = snd_soc_dai_get_drvdata(rtd->cpu_dai);
	struct ccsr_ssi __iomem *ssi = ssi_private->ssi;
	unsigned int sier_bits;

	/*
	 *  Enable only the interrupts and DMA requests
	 *  that are needed for the channel. As the fiq
	 *  is polling for this bits, we have to ensure
	 *  that this are aligned with the preallocated
	 *  buffers
	 */

	if (substream->stream == SNDRV_PCM_STREAM_PLAYBACK) {
		if (ssi_private->use_dma)
			sier_bits = SIER_FLAGS;
		else
			sier_bits = CCSR_SSI_SIER_TIE | CCSR_SSI_SIER_TFE0_EN;
	} else {
		if (ssi_private->use_dma)
			sier_bits = SIER_FLAGS;
		else
			sier_bits = CCSR_SSI_SIER_RIE | CCSR_SSI_SIER_RFF0_EN;
	}

	switch (cmd) {
	case SNDRV_PCM_TRIGGER_START:
	case SNDRV_PCM_TRIGGER_PAUSE_RELEASE:
		if (substream->stream == SNDRV_PCM_STREAM_PLAYBACK)
			write_ssi_mask(&ssi->scr, 0,
				CCSR_SSI_SCR_SSIEN | CCSR_SSI_SCR_TE);
		else
			write_ssi_mask(&ssi->scr, 0,
				CCSR_SSI_SCR_SSIEN | CCSR_SSI_SCR_RE);
		break;

	case SNDRV_PCM_TRIGGER_STOP:
	case SNDRV_PCM_TRIGGER_PAUSE_PUSH:
		if (substream->stream == SNDRV_PCM_STREAM_PLAYBACK)
			write_ssi_mask(&ssi->scr, CCSR_SSI_SCR_TE, 0);
		else
			write_ssi_mask(&ssi->scr, CCSR_SSI_SCR_RE, 0);

		if (!ssi_private->imx_ac97 && (read_ssi(&ssi->scr) &
					(CCSR_SSI_SCR_TE | CCSR_SSI_SCR_RE)) == 0)
			write_ssi_mask(&ssi->scr, CCSR_SSI_SCR_SSIEN, 0);
		break;

	default:
		return -EINVAL;
	}

	write_ssi(sier_bits, &ssi->sier);

	return 0;
}

/**
 * fsl_ssi_shutdown: shutdown the SSI
 *
 * Shutdown the SSI if there are no other substreams open.
 */
static void fsl_ssi_shutdown(struct snd_pcm_substream *substream,
			     struct snd_soc_dai *dai)
{
	struct snd_soc_pcm_runtime *rtd = substream->private_data;
	struct fsl_ssi_private *ssi_private = snd_soc_dai_get_drvdata(rtd->cpu_dai);

	if (ssi_private->first_stream == substream)
		ssi_private->first_stream = ssi_private->second_stream;

	ssi_private->second_stream = NULL;
}

static int fsl_ssi_dai_probe(struct snd_soc_dai *dai)
{
	struct fsl_ssi_private *ssi_private = snd_soc_dai_get_drvdata(dai);

	if (ssi_private->ssi_on_imx && ssi_private->use_dma) {
		dai->playback_dma_data = &ssi_private->dma_params_tx;
		dai->capture_dma_data = &ssi_private->dma_params_rx;
	}

	return 0;
}

static const struct snd_soc_dai_ops fsl_ssi_dai_ops = {
	.startup	= fsl_ssi_startup,
	.hw_params	= fsl_ssi_hw_params,
	.shutdown	= fsl_ssi_shutdown,
	.trigger	= fsl_ssi_trigger,
};

/* Template for the CPU dai driver structure */
static struct snd_soc_dai_driver fsl_ssi_dai_template = {
	.probe = fsl_ssi_dai_probe,
	.playback = {
		/* The SSI does not support monaural audio. */
		.channels_min = 2,
		.channels_max = 2,
		.rates = FSLSSI_I2S_RATES,
		.formats = FSLSSI_I2S_FORMATS,
	},
	.capture = {
		.channels_min = 2,
		.channels_max = 2,
		.rates = FSLSSI_I2S_RATES,
		.formats = FSLSSI_I2S_FORMATS,
	},
	.ops = &fsl_ssi_dai_ops,
};

static const struct snd_soc_component_driver fsl_ssi_component = {
	.name		= "fsl-ssi",
};

/**
 * fsl_ssi_ac97_trigger: start and stop the AC97 receive/transmit.
 *
 * This function is called by ALSA to start, stop, pause, and resume the
 * transfer of data.
 */
static int fsl_ssi_ac97_trigger(struct snd_pcm_substream *substream, int cmd,
			   struct snd_soc_dai *dai)
{
	struct snd_soc_pcm_runtime *rtd = substream->private_data;
	struct fsl_ssi_private *ssi_private = snd_soc_dai_get_drvdata(
			rtd->cpu_dai);
	struct ccsr_ssi __iomem *ssi = ssi_private->ssi;

	switch (cmd) {
	case SNDRV_PCM_TRIGGER_START:
	case SNDRV_PCM_TRIGGER_PAUSE_RELEASE:
		if (substream->stream == SNDRV_PCM_STREAM_PLAYBACK)
			write_ssi_mask(&ssi->sier, 0, CCSR_SSI_SIER_TIE |
					CCSR_SSI_SIER_TFE0_EN);
		else
			write_ssi_mask(&ssi->sier, 0, CCSR_SSI_SIER_RIE |
					CCSR_SSI_SIER_RFF0_EN);
		break;

	case SNDRV_PCM_TRIGGER_STOP:
	case SNDRV_PCM_TRIGGER_PAUSE_PUSH:
		if (substream->stream == SNDRV_PCM_STREAM_PLAYBACK)
			write_ssi_mask(&ssi->sier, CCSR_SSI_SIER_TIE |
					CCSR_SSI_SIER_TFE0_EN, 0);
		else
			write_ssi_mask(&ssi->sier, CCSR_SSI_SIER_RIE |
					CCSR_SSI_SIER_RFF0_EN, 0);
		break;

	default:
		return -EINVAL;
	}

	if (substream->stream == SNDRV_PCM_STREAM_PLAYBACK)
		write_ssi(CCSR_SSI_SOR_TX_CLR, &ssi->sor);
	else
		write_ssi(CCSR_SSI_SOR_RX_CLR, &ssi->sor);

	return 0;
}

static const struct snd_soc_dai_ops fsl_ssi_ac97_dai_ops = {
	.startup	= fsl_ssi_startup,
	.shutdown	= fsl_ssi_shutdown,
	.trigger	= fsl_ssi_ac97_trigger,
};

static struct snd_soc_dai_driver fsl_ssi_ac97_dai = {
	.ac97_control = 1,
	.playback = {
		.stream_name = "AC97 Playback",
		.channels_min = 2,
		.channels_max = 2,
		.rates = SNDRV_PCM_RATE_8000_48000,
		.formats = SNDRV_PCM_FMTBIT_S16_LE,
	},
	.capture = {
		.stream_name = "AC97 Capture",
		.channels_min = 2,
		.channels_max = 2,
		.rates = SNDRV_PCM_RATE_48000,
		.formats = SNDRV_PCM_FMTBIT_S16_LE,
	},
	.ops = &fsl_ssi_ac97_dai_ops,
};


static struct fsl_ssi_private *fsl_ac97_data;

static void fsl_ssi_ac97_init(void)
{
	fsl_ssi_setup(fsl_ac97_data);
}

<<<<<<< HEAD
void fsl_ssi_ac97_write(struct snd_ac97 *ac97, unsigned short reg,
=======
static void fsl_ssi_ac97_write(struct snd_ac97 *ac97, unsigned short reg,
>>>>>>> d8ec26d7
		unsigned short val)
{
	struct ccsr_ssi *ssi = fsl_ac97_data->ssi;
	unsigned int lreg;
	unsigned int lval;

	if (reg > 0x7f)
		return;


	lreg = reg <<  12;
	write_ssi(lreg, &ssi->sacadd);

	lval = val << 4;
	write_ssi(lval , &ssi->sacdat);

	write_ssi_mask(&ssi->sacnt, CCSR_SSI_SACNT_RDWR_MASK,
			CCSR_SSI_SACNT_WR);
	udelay(100);
}

<<<<<<< HEAD
unsigned short fsl_ssi_ac97_read(struct snd_ac97 *ac97,
=======
static unsigned short fsl_ssi_ac97_read(struct snd_ac97 *ac97,
>>>>>>> d8ec26d7
		unsigned short reg)
{
	struct ccsr_ssi *ssi = fsl_ac97_data->ssi;

	unsigned short val = -1;
	unsigned int lreg;

	lreg = (reg & 0x7f) <<  12;
	write_ssi(lreg, &ssi->sacadd);
	write_ssi_mask(&ssi->sacnt, CCSR_SSI_SACNT_RDWR_MASK,
			CCSR_SSI_SACNT_RD);

	udelay(100);

	val = (read_ssi(&ssi->sacdat) >> 4) & 0xffff;

	return val;
}

static struct snd_ac97_bus_ops fsl_ssi_ac97_ops = {
	.read		= fsl_ssi_ac97_read,
	.write		= fsl_ssi_ac97_write,
};

/* Show the statistics of a flag only if its interrupt is enabled.  The
 * compiler will optimze this code to a no-op if the interrupt is not
 * enabled.
 */
#define SIER_SHOW(flag, name) \
	do { \
		if (SIER_FLAGS & CCSR_SSI_SIER_##flag) \
			length += sprintf(buf + length, #name "=%u\n", \
				ssi_private->stats.name); \
	} while (0)


/**
 * fsl_sysfs_ssi_show: display SSI statistics
 *
 * Display the statistics for the current SSI device.  To avoid confusion,
 * we only show those counts that are enabled.
 */
static ssize_t fsl_sysfs_ssi_show(struct device *dev,
	struct device_attribute *attr, char *buf)
{
	struct fsl_ssi_private *ssi_private =
		container_of(attr, struct fsl_ssi_private, dev_attr);
	ssize_t length = 0;

	SIER_SHOW(RFRC_EN, rfrc);
	SIER_SHOW(TFRC_EN, tfrc);
	SIER_SHOW(CMDAU_EN, cmdau);
	SIER_SHOW(CMDDU_EN, cmddu);
	SIER_SHOW(RXT_EN, rxt);
	SIER_SHOW(RDR1_EN, rdr1);
	SIER_SHOW(RDR0_EN, rdr0);
	SIER_SHOW(TDE1_EN, tde1);
	SIER_SHOW(TDE0_EN, tde0);
	SIER_SHOW(ROE1_EN, roe1);
	SIER_SHOW(ROE0_EN, roe0);
	SIER_SHOW(TUE1_EN, tue1);
	SIER_SHOW(TUE0_EN, tue0);
	SIER_SHOW(TFS_EN, tfs);
	SIER_SHOW(RFS_EN, rfs);
	SIER_SHOW(TLS_EN, tls);
	SIER_SHOW(RLS_EN, rls);
	SIER_SHOW(RFF1_EN, rff1);
	SIER_SHOW(RFF0_EN, rff0);
	SIER_SHOW(TFE1_EN, tfe1);
	SIER_SHOW(TFE0_EN, tfe0);

	return length;
}

/**
 * Make every character in a string lower-case
 */
static void make_lowercase(char *s)
{
	char *p = s;
	char c;

	while ((c = *p)) {
		if ((c >= 'A') && (c <= 'Z'))
			*p = c + ('a' - 'A');
		p++;
	}
}

static int fsl_ssi_probe(struct platform_device *pdev)
{
	struct fsl_ssi_private *ssi_private;
	int ret = 0;
	struct device_attribute *dev_attr = NULL;
	struct device_node *np = pdev->dev.of_node;
	const char *p, *sprop;
	const uint32_t *iprop;
	struct resource res;
	char name[64];
	bool shared;
	bool ac97 = false;

	/* SSIs that are not connected on the board should have a
	 *      status = "disabled"
	 * property in their device tree nodes.
	 */
	if (!of_device_is_available(np))
		return -ENODEV;

	/* We only support the SSI in "I2S Slave" mode */
	sprop = of_get_property(np, "fsl,mode", NULL);
	if (!sprop) {
		dev_err(&pdev->dev, "fsl,mode property is necessary\n");
		return -EINVAL;
	}
	if (!strcmp(sprop, "ac97-slave")) {
		ac97 = true;
	} else if (strcmp(sprop, "i2s-slave")) {
		dev_notice(&pdev->dev, "mode %s is unsupported\n", sprop);
		return -ENODEV;
	}

	/* The DAI name is the last part of the full name of the node. */
	p = strrchr(np->full_name, '/') + 1;
	ssi_private = devm_kzalloc(&pdev->dev, sizeof(*ssi_private) + strlen(p),
			      GFP_KERNEL);
	if (!ssi_private) {
		dev_err(&pdev->dev, "could not allocate DAI object\n");
		return -ENOMEM;
	}

	strcpy(ssi_private->name, p);

	ssi_private->use_dma = !of_property_read_bool(np,
			"fsl,fiq-stream-filter");

	if (ac97) {
		memcpy(&ssi_private->cpu_dai_drv, &fsl_ssi_ac97_dai,
				sizeof(fsl_ssi_ac97_dai));

		fsl_ac97_data = ssi_private;
		ssi_private->imx_ac97 = true;

		snd_soc_set_ac97_ops_of_reset(&fsl_ssi_ac97_ops, pdev);
	} else {
		/* Initialize this copy of the CPU DAI driver structure */
		memcpy(&ssi_private->cpu_dai_drv, &fsl_ssi_dai_template,
		       sizeof(fsl_ssi_dai_template));
	}
	ssi_private->cpu_dai_drv.name = ssi_private->name;

	/* Get the addresses and IRQ */
	ret = of_address_to_resource(np, 0, &res);
	if (ret) {
		dev_err(&pdev->dev, "could not determine device resources\n");
		return ret;
	}
	ssi_private->ssi = of_iomap(np, 0);
	if (!ssi_private->ssi) {
		dev_err(&pdev->dev, "could not map device resources\n");
		return -ENOMEM;
	}
	ssi_private->ssi_phys = res.start;

	ssi_private->irq = irq_of_parse_and_map(np, 0);
<<<<<<< HEAD
	if (ssi_private->irq == 0) {
=======
	if (!ssi_private->irq) {
>>>>>>> d8ec26d7
		dev_err(&pdev->dev, "no irq for node %s\n", np->full_name);
		return -ENXIO;
	}

	/* Are the RX and the TX clocks locked? */
	if (!of_find_property(np, "fsl,ssi-asynchronous", NULL))
		ssi_private->cpu_dai_drv.symmetric_rates = 1;

	/* Determine the FIFO depth. */
	iprop = of_get_property(np, "fsl,fifo-depth", NULL);
	if (iprop)
		ssi_private->fifo_depth = be32_to_cpup(iprop);
	else
                /* Older 8610 DTs didn't have the fifo-depth property */
		ssi_private->fifo_depth = 8;

	if (of_device_is_compatible(pdev->dev.of_node, "fsl,imx21-ssi")) {
		u32 dma_events[2];
		ssi_private->ssi_on_imx = true;

		ssi_private->clk = devm_clk_get(&pdev->dev, NULL);
		if (IS_ERR(ssi_private->clk)) {
			ret = PTR_ERR(ssi_private->clk);
			dev_err(&pdev->dev, "could not get clock: %d\n", ret);
			goto error_irqmap;
		}
		ret = clk_prepare_enable(ssi_private->clk);
		if (ret) {
			dev_err(&pdev->dev, "clk_prepare_enable failed: %d\n",
				ret);
			goto error_irqmap;
		}

		/*
		 * We have burstsize be "fifo_depth - 2" to match the SSI
		 * watermark setting in fsl_ssi_startup().
		 */
		ssi_private->dma_params_tx.maxburst =
			ssi_private->fifo_depth - 2;
		ssi_private->dma_params_rx.maxburst =
			ssi_private->fifo_depth - 2;
		ssi_private->dma_params_tx.addr =
			ssi_private->ssi_phys + offsetof(struct ccsr_ssi, stx0);
		ssi_private->dma_params_rx.addr =
			ssi_private->ssi_phys + offsetof(struct ccsr_ssi, srx0);
		ssi_private->dma_params_tx.filter_data =
			&ssi_private->filter_data_tx;
		ssi_private->dma_params_rx.filter_data =
			&ssi_private->filter_data_rx;
		if (!of_property_read_bool(pdev->dev.of_node, "dmas") &&
				ssi_private->use_dma) {
			/*
			 * FIXME: This is a temporary solution until all
			 * necessary dma drivers support the generic dma
			 * bindings.
			 */
			ret = of_property_read_u32_array(pdev->dev.of_node,
					"fsl,ssi-dma-events", dma_events, 2);
			if (ret && ssi_private->use_dma) {
				dev_err(&pdev->dev, "could not get dma events but fsl-ssi is configured to use DMA\n");
				goto error_clk;
			}
		}

		shared = of_device_is_compatible(of_get_parent(np),
			    "fsl,spba-bus");

		imx_pcm_dma_params_init_data(&ssi_private->filter_data_tx,
			dma_events[0], shared ? IMX_DMATYPE_SSI_SP : IMX_DMATYPE_SSI);
		imx_pcm_dma_params_init_data(&ssi_private->filter_data_rx,
			dma_events[1], shared ? IMX_DMATYPE_SSI_SP : IMX_DMATYPE_SSI);
	} else if (ssi_private->use_dma) {
		/* The 'name' should not have any slashes in it. */
		ret = devm_request_irq(&pdev->dev, ssi_private->irq,
					fsl_ssi_isr, 0, ssi_private->name,
					ssi_private);
		if (ret < 0) {
			dev_err(&pdev->dev, "could not claim irq %u\n",
					ssi_private->irq);
			goto error_irqmap;
		}
	}

	/* Initialize the the device_attribute structure */
	dev_attr = &ssi_private->dev_attr;
	sysfs_attr_init(&dev_attr->attr);
	dev_attr->attr.name = "statistics";
	dev_attr->attr.mode = S_IRUGO;
	dev_attr->show = fsl_sysfs_ssi_show;

	ret = device_create_file(&pdev->dev, dev_attr);
	if (ret) {
		dev_err(&pdev->dev, "could not create sysfs %s file\n",
			ssi_private->dev_attr.attr.name);
		goto error_clk;
	}

	/* Register with ASoC */
	dev_set_drvdata(&pdev->dev, ssi_private);

	ret = snd_soc_register_component(&pdev->dev, &fsl_ssi_component,
					 &ssi_private->cpu_dai_drv, 1);
	if (ret) {
		dev_err(&pdev->dev, "failed to register DAI: %d\n", ret);
		goto error_dev;
	}

	if (ssi_private->ssi_on_imx) {
		if (!ssi_private->use_dma) {

			/*
			 * Some boards use an incompatible codec. To get it
			 * working, we are using imx-fiq-pcm-audio, that
			 * can handle those codecs. DMA is not possible in this
			 * situation.
			 */

			ssi_private->fiq_params.irq = ssi_private->irq;
			ssi_private->fiq_params.base = ssi_private->ssi;
			ssi_private->fiq_params.dma_params_rx =
				&ssi_private->dma_params_rx;
			ssi_private->fiq_params.dma_params_tx =
				&ssi_private->dma_params_tx;

			ret = imx_pcm_fiq_init(pdev, &ssi_private->fiq_params);
			if (ret)
				goto error_dev;
		} else {
			ret = imx_pcm_dma_init(pdev);
			if (ret)
				goto error_dev;
		}
	}

	/*
	 * If codec-handle property is missing from SSI node, we assume
	 * that the machine driver uses new binding which does not require
	 * SSI driver to trigger machine driver's probe.
	 */
	if (!of_get_property(np, "codec-handle", NULL)) {
		ssi_private->new_binding = true;
		goto done;
	}

	/* Trigger the machine driver's probe function.  The platform driver
	 * name of the machine driver is taken from /compatible property of the
	 * device tree.  We also pass the address of the CPU DAI driver
	 * structure.
	 */
	sprop = of_get_property(of_find_node_by_path("/"), "compatible", NULL);
	/* Sometimes the compatible name has a "fsl," prefix, so we strip it. */
	p = strrchr(sprop, ',');
	if (p)
		sprop = p + 1;
	snprintf(name, sizeof(name), "snd-soc-%s", sprop);
	make_lowercase(name);

	ssi_private->pdev =
		platform_device_register_data(&pdev->dev, name, 0, NULL, 0);
	if (IS_ERR(ssi_private->pdev)) {
		ret = PTR_ERR(ssi_private->pdev);
		dev_err(&pdev->dev, "failed to register platform: %d\n", ret);
		goto error_dai;
	}

done:
	if (ssi_private->imx_ac97)
		fsl_ssi_ac97_init();

	return 0;

error_dai:
	if (ssi_private->ssi_on_imx)
		imx_pcm_dma_exit(pdev);
	snd_soc_unregister_component(&pdev->dev);

error_dev:
	device_remove_file(&pdev->dev, dev_attr);

error_clk:
	if (ssi_private->ssi_on_imx)
		clk_disable_unprepare(ssi_private->clk);

error_irqmap:
	irq_dispose_mapping(ssi_private->irq);

	return ret;
}

static int fsl_ssi_remove(struct platform_device *pdev)
{
	struct fsl_ssi_private *ssi_private = dev_get_drvdata(&pdev->dev);

	if (!ssi_private->new_binding)
		platform_device_unregister(ssi_private->pdev);
	if (ssi_private->ssi_on_imx)
		imx_pcm_dma_exit(pdev);
	snd_soc_unregister_component(&pdev->dev);
	dev_set_drvdata(&pdev->dev, NULL);
	device_remove_file(&pdev->dev, &ssi_private->dev_attr);
	if (ssi_private->ssi_on_imx)
		clk_disable_unprepare(ssi_private->clk);
	irq_dispose_mapping(ssi_private->irq);

	return 0;
}

static const struct of_device_id fsl_ssi_ids[] = {
	{ .compatible = "fsl,mpc8610-ssi", },
	{ .compatible = "fsl,imx21-ssi", },
	{}
};
MODULE_DEVICE_TABLE(of, fsl_ssi_ids);

static struct platform_driver fsl_ssi_driver = {
	.driver = {
		.name = "fsl-ssi-dai",
		.owner = THIS_MODULE,
		.of_match_table = fsl_ssi_ids,
	},
	.probe = fsl_ssi_probe,
	.remove = fsl_ssi_remove,
};

module_platform_driver(fsl_ssi_driver);

MODULE_ALIAS("platform:fsl-ssi-dai");
MODULE_AUTHOR("Timur Tabi <timur@freescale.com>");
MODULE_DESCRIPTION("Freescale Synchronous Serial Interface (SSI) ASoC Driver");
MODULE_LICENSE("GPL v2");<|MERGE_RESOLUTION|>--- conflicted
+++ resolved
@@ -741,11 +741,7 @@
 	fsl_ssi_setup(fsl_ac97_data);
 }
 
-<<<<<<< HEAD
-void fsl_ssi_ac97_write(struct snd_ac97 *ac97, unsigned short reg,
-=======
 static void fsl_ssi_ac97_write(struct snd_ac97 *ac97, unsigned short reg,
->>>>>>> d8ec26d7
 		unsigned short val)
 {
 	struct ccsr_ssi *ssi = fsl_ac97_data->ssi;
@@ -767,11 +763,7 @@
 	udelay(100);
 }
 
-<<<<<<< HEAD
-unsigned short fsl_ssi_ac97_read(struct snd_ac97 *ac97,
-=======
 static unsigned short fsl_ssi_ac97_read(struct snd_ac97 *ac97,
->>>>>>> d8ec26d7
 		unsigned short reg)
 {
 	struct ccsr_ssi *ssi = fsl_ac97_data->ssi;
@@ -937,11 +929,7 @@
 	ssi_private->ssi_phys = res.start;
 
 	ssi_private->irq = irq_of_parse_and_map(np, 0);
-<<<<<<< HEAD
-	if (ssi_private->irq == 0) {
-=======
 	if (!ssi_private->irq) {
->>>>>>> d8ec26d7
 		dev_err(&pdev->dev, "no irq for node %s\n", np->full_name);
 		return -ENXIO;
 	}
@@ -1140,7 +1128,6 @@
 	if (ssi_private->ssi_on_imx)
 		imx_pcm_dma_exit(pdev);
 	snd_soc_unregister_component(&pdev->dev);
-	dev_set_drvdata(&pdev->dev, NULL);
 	device_remove_file(&pdev->dev, &ssi_private->dev_attr);
 	if (ssi_private->ssi_on_imx)
 		clk_disable_unprepare(ssi_private->clk);
