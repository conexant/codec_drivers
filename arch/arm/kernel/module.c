/*
 *  linux/arch/arm/kernel/module.c
 *
 *  Copyright (C) 2002 Russell King.
 *  Modified for nommu by Hyok S. Choi
 *
 * This program is free software; you can redistribute it and/or modify
 * it under the terms of the GNU General Public License version 2 as
 * published by the Free Software Foundation.
 *
 * Module allocation method suggested by Andi Kleen.
 */
#include <linux/module.h>
#include <linux/moduleloader.h>
#include <linux/kernel.h>
#include <linux/mm.h>
#include <linux/elf.h>
#include <linux/vmalloc.h>
#include <linux/fs.h>
#include <linux/string.h>
#include <linux/gfp.h>

#include <asm/pgtable.h>
#include <asm/sections.h>
#include <asm/smp_plat.h>
#include <asm/unwind.h>

#ifdef CONFIG_XIP_KERNEL
/*
 * The XIP kernel text is mapped in the module area for modules and
 * some other stuff to work without any indirect relocations.
 * MODULES_VADDR is redefined here and not in asm/memory.h to avoid
 * recompiling the whole kernel when CONFIG_XIP_KERNEL is turned on/off.
 */
#undef MODULES_VADDR
#define MODULES_VADDR	(((unsigned long)_etext + ~PGDIR_MASK) & PGDIR_MASK)
#endif

#ifdef CONFIG_MMU
void *module_alloc(unsigned long size)
{
	return __vmalloc_node_range(size, 1, MODULES_VADDR, MODULES_END,
				GFP_KERNEL, PAGE_KERNEL_EXEC, -1,
				__builtin_return_address(0));
}
#else /* CONFIG_MMU */
void *module_alloc(unsigned long size)
{
	return size == 0 ? NULL : vmalloc(size);
}
#endif /* !CONFIG_MMU */

void module_free(struct module *module, void *region)
{
	vfree(region);
}

int module_frob_arch_sections(Elf_Ehdr *hdr,
			      Elf_Shdr *sechdrs,
			      char *secstrings,
			      struct module *mod)
{
	return 0;
}

int
apply_relocate(Elf32_Shdr *sechdrs, const char *strtab, unsigned int symindex,
	       unsigned int relindex, struct module *module)
{
	Elf32_Shdr *symsec = sechdrs + symindex;
	Elf32_Shdr *relsec = sechdrs + relindex;
	Elf32_Shdr *dstsec = sechdrs + relsec->sh_info;
	Elf32_Rel *rel = (void *)relsec->sh_addr;
	unsigned int i;

	for (i = 0; i < relsec->sh_size / sizeof(Elf32_Rel); i++, rel++) {
		unsigned long loc;
		Elf32_Sym *sym;
		s32 offset;
#ifdef CONFIG_THUMB2_KERNEL
		u32 upper, lower, sign, j1, j2;
#endif

		offset = ELF32_R_SYM(rel->r_info);
		if (offset < 0 || offset > (symsec->sh_size / sizeof(Elf32_Sym))) {
			printk(KERN_ERR "%s: bad relocation, section %d reloc %d\n",
				module->name, relindex, i);
			return -ENOEXEC;
		}

		sym = ((Elf32_Sym *)symsec->sh_addr) + offset;

		if (rel->r_offset < 0 || rel->r_offset > dstsec->sh_size - sizeof(u32)) {
			printk(KERN_ERR "%s: out of bounds relocation, "
				"section %d reloc %d offset %d size %d\n",
				module->name, relindex, i, rel->r_offset,
				dstsec->sh_size);
			return -ENOEXEC;
		}

		loc = dstsec->sh_addr + rel->r_offset;

		switch (ELF32_R_TYPE(rel->r_info)) {
		case R_ARM_NONE:
			/* ignore */
			break;

		case R_ARM_ABS32:
			*(u32 *)loc += sym->st_value;
			break;

		case R_ARM_PC24:
		case R_ARM_CALL:
		case R_ARM_JUMP24:
			offset = (*(u32 *)loc & 0x00ffffff) << 2;
			if (offset & 0x02000000)
				offset -= 0x04000000;

			offset += sym->st_value - loc;
			if (offset & 3 ||
			    offset <= (s32)0xfe000000 ||
			    offset >= (s32)0x02000000) {
				printk(KERN_ERR
				       "%s: relocation out of range, section "
				       "%d reloc %d sym '%s'\n", module->name,
				       relindex, i, strtab + sym->st_name);
				return -ENOEXEC;
			}

			offset >>= 2;

			*(u32 *)loc &= 0xff000000;
			*(u32 *)loc |= offset & 0x00ffffff;
			break;

	       case R_ARM_V4BX:
		       /* Preserve Rm and the condition code. Alter
			* other bits to re-code instruction as
			* MOV PC,Rm.
			*/
		       *(u32 *)loc &= 0xf000000f;
		       *(u32 *)loc |= 0x01a0f000;
		       break;

		case R_ARM_PREL31:
			offset = *(u32 *)loc + sym->st_value - loc;
			*(u32 *)loc = offset & 0x7fffffff;
			break;

		case R_ARM_MOVW_ABS_NC:
		case R_ARM_MOVT_ABS:
			offset = *(u32 *)loc;
			offset = ((offset & 0xf0000) >> 4) | (offset & 0xfff);
			offset = (offset ^ 0x8000) - 0x8000;

			offset += sym->st_value;
			if (ELF32_R_TYPE(rel->r_info) == R_ARM_MOVT_ABS)
				offset >>= 16;

			*(u32 *)loc &= 0xfff0f000;
			*(u32 *)loc |= ((offset & 0xf000) << 4) |
					(offset & 0x0fff);
			break;

#ifdef CONFIG_THUMB2_KERNEL
		case R_ARM_THM_CALL:
		case R_ARM_THM_JUMP24:
			upper = *(u16 *)loc;
			lower = *(u16 *)(loc + 2);

			/*
			 * 25 bit signed address range (Thumb-2 BL and B.W
			 * instructions):
			 *   S:I1:I2:imm10:imm11:0
			 * where:
			 *   S     = upper[10]   = offset[24]
			 *   I1    = ~(J1 ^ S)   = offset[23]
			 *   I2    = ~(J2 ^ S)   = offset[22]
			 *   imm10 = upper[9:0]  = offset[21:12]
			 *   imm11 = lower[10:0] = offset[11:1]
			 *   J1    = lower[13]
			 *   J2    = lower[11]
			 */
			sign = (upper >> 10) & 1;
			j1 = (lower >> 13) & 1;
			j2 = (lower >> 11) & 1;
			offset = (sign << 24) | ((~(j1 ^ sign) & 1) << 23) |
				((~(j2 ^ sign) & 1) << 22) |
				((upper & 0x03ff) << 12) |
				((lower & 0x07ff) << 1);
			if (offset & 0x01000000)
				offset -= 0x02000000;
			offset += sym->st_value - loc;

			/* only Thumb addresses allowed (no interworking) */
			if (!(offset & 1) ||
			    offset <= (s32)0xff000000 ||
			    offset >= (s32)0x01000000) {
				printk(KERN_ERR
				       "%s: relocation out of range, section "
				       "%d reloc %d sym '%s'\n", module->name,
				       relindex, i, strtab + sym->st_name);
				return -ENOEXEC;
			}

			sign = (offset >> 24) & 1;
			j1 = sign ^ (~(offset >> 23) & 1);
			j2 = sign ^ (~(offset >> 22) & 1);
			*(u16 *)loc = (u16)((upper & 0xf800) | (sign << 10) |
					    ((offset >> 12) & 0x03ff));
			*(u16 *)(loc + 2) = (u16)((lower & 0xd000) |
						  (j1 << 13) | (j2 << 11) |
						  ((offset >> 1) & 0x07ff));
			break;

		case R_ARM_THM_MOVW_ABS_NC:
		case R_ARM_THM_MOVT_ABS:
			upper = *(u16 *)loc;
			lower = *(u16 *)(loc + 2);

			/*
			 * MOVT/MOVW instructions encoding in Thumb-2:
			 *
			 * i	= upper[10]
			 * imm4	= upper[3:0]
			 * imm3	= lower[14:12]
			 * imm8	= lower[7:0]
			 *
			 * imm16 = imm4:i:imm3:imm8
			 */
			offset = ((upper & 0x000f) << 12) |
				((upper & 0x0400) << 1) |
				((lower & 0x7000) >> 4) | (lower & 0x00ff);
			offset = (offset ^ 0x8000) - 0x8000;
			offset += sym->st_value;

			if (ELF32_R_TYPE(rel->r_info) == R_ARM_THM_MOVT_ABS)
				offset >>= 16;

			*(u16 *)loc = (u16)((upper & 0xfbf0) |
					    ((offset & 0xf000) >> 12) |
					    ((offset & 0x0800) >> 1));
			*(u16 *)(loc + 2) = (u16)((lower & 0x8f00) |
						  ((offset & 0x0700) << 4) |
						  (offset & 0x00ff));
			break;
#endif

		default:
			printk(KERN_ERR "%s: unknown relocation: %u\n",
			       module->name, ELF32_R_TYPE(rel->r_info));
			return -ENOEXEC;
		}
	}
	return 0;
}

int
apply_relocate_add(Elf32_Shdr *sechdrs, const char *strtab,
		   unsigned int symindex, unsigned int relsec, struct module *module)
{
	printk(KERN_ERR "module %s: ADD RELOCATION unsupported\n",
	       module->name);
	return -ENOEXEC;
}

struct mod_unwind_map {
	const Elf_Shdr *unw_sec;
	const Elf_Shdr *txt_sec;
};
<<<<<<< HEAD

int module_finalize(const Elf32_Ehdr *hdr, const Elf_Shdr *sechdrs,
		    struct module *mod)
{
#ifdef CONFIG_ARM_UNWIND
	const char *secstrs = (void *)hdr + sechdrs[hdr->e_shstrndx].sh_offset;
	const Elf_Shdr *s, *sechdrs_end = sechdrs + hdr->e_shnum;
	struct mod_unwind_map maps[ARM_SEC_MAX];
	int i;

	memset(maps, 0, sizeof(maps));

	for (s = sechdrs; s < sechdrs_end; s++) {
		const char *secname = secstrs + s->sh_name;

		if (!(s->sh_flags & SHF_ALLOC))
			continue;

		if (strcmp(".ARM.exidx.init.text", secname) == 0)
			maps[ARM_SEC_INIT].unw_sec = s;
		else if (strcmp(".ARM.exidx.devinit.text", secname) == 0)
			maps[ARM_SEC_DEVINIT].unw_sec = s;
		else if (strcmp(".ARM.exidx", secname) == 0)
			maps[ARM_SEC_CORE].unw_sec = s;
		else if (strcmp(".ARM.exidx.exit.text", secname) == 0)
			maps[ARM_SEC_EXIT].unw_sec = s;
		else if (strcmp(".ARM.exidx.devexit.text", secname) == 0)
			maps[ARM_SEC_DEVEXIT].unw_sec = s;
		else if (strcmp(".init.text", secname) == 0)
			maps[ARM_SEC_INIT].txt_sec = s;
		else if (strcmp(".devinit.text", secname) == 0)
			maps[ARM_SEC_DEVINIT].txt_sec = s;
		else if (strcmp(".text", secname) == 0)
			maps[ARM_SEC_CORE].txt_sec = s;
		else if (strcmp(".exit.text", secname) == 0)
			maps[ARM_SEC_EXIT].txt_sec = s;
		else if (strcmp(".devexit.text", secname) == 0)
			maps[ARM_SEC_DEVEXIT].txt_sec = s;
	}

=======

static const Elf_Shdr *find_mod_section(const Elf32_Ehdr *hdr,
	const Elf_Shdr *sechdrs, const char *name)
{
	const Elf_Shdr *s, *se;
	const char *secstrs = (void *)hdr + sechdrs[hdr->e_shstrndx].sh_offset;

	for (s = sechdrs, se = sechdrs + hdr->e_shnum; s < se; s++)
		if (strcmp(name, secstrs + s->sh_name) == 0)
			return s;

	return NULL;
}

extern void fixup_smp(const void *, unsigned long);

int module_finalize(const Elf32_Ehdr *hdr, const Elf_Shdr *sechdrs,
		    struct module *mod)
{
	const Elf_Shdr * __maybe_unused s = NULL;
#ifdef CONFIG_ARM_UNWIND
	const char *secstrs = (void *)hdr + sechdrs[hdr->e_shstrndx].sh_offset;
	const Elf_Shdr *sechdrs_end = sechdrs + hdr->e_shnum;
	struct mod_unwind_map maps[ARM_SEC_MAX];
	int i;

	memset(maps, 0, sizeof(maps));

	for (s = sechdrs; s < sechdrs_end; s++) {
		const char *secname = secstrs + s->sh_name;

		if (!(s->sh_flags & SHF_ALLOC))
			continue;

		if (strcmp(".ARM.exidx.init.text", secname) == 0)
			maps[ARM_SEC_INIT].unw_sec = s;
		else if (strcmp(".ARM.exidx.devinit.text", secname) == 0)
			maps[ARM_SEC_DEVINIT].unw_sec = s;
		else if (strcmp(".ARM.exidx", secname) == 0)
			maps[ARM_SEC_CORE].unw_sec = s;
		else if (strcmp(".ARM.exidx.exit.text", secname) == 0)
			maps[ARM_SEC_EXIT].unw_sec = s;
		else if (strcmp(".ARM.exidx.devexit.text", secname) == 0)
			maps[ARM_SEC_DEVEXIT].unw_sec = s;
		else if (strcmp(".init.text", secname) == 0)
			maps[ARM_SEC_INIT].txt_sec = s;
		else if (strcmp(".devinit.text", secname) == 0)
			maps[ARM_SEC_DEVINIT].txt_sec = s;
		else if (strcmp(".text", secname) == 0)
			maps[ARM_SEC_CORE].txt_sec = s;
		else if (strcmp(".exit.text", secname) == 0)
			maps[ARM_SEC_EXIT].txt_sec = s;
		else if (strcmp(".devexit.text", secname) == 0)
			maps[ARM_SEC_DEVEXIT].txt_sec = s;
	}

>>>>>>> 47ae63e0
	for (i = 0; i < ARM_SEC_MAX; i++)
		if (maps[i].unw_sec && maps[i].txt_sec)
			mod->arch.unwind[i] =
				unwind_table_add(maps[i].unw_sec->sh_addr,
					         maps[i].unw_sec->sh_size,
					         maps[i].txt_sec->sh_addr,
					         maps[i].txt_sec->sh_size);
#endif
<<<<<<< HEAD
=======
	s = find_mod_section(hdr, sechdrs, ".alt.smp.init");
	if (s && !is_smp())
		fixup_smp((void *)s->sh_addr, s->sh_size);
>>>>>>> 47ae63e0
	return 0;
}

void
module_arch_cleanup(struct module *mod)
{
#ifdef CONFIG_ARM_UNWIND
	int i;

	for (i = 0; i < ARM_SEC_MAX; i++)
		if (mod->arch.unwind[i])
			unwind_table_del(mod->arch.unwind[i]);
#endif
}<|MERGE_RESOLUTION|>--- conflicted
+++ resolved
@@ -268,14 +268,29 @@
 	const Elf_Shdr *unw_sec;
 	const Elf_Shdr *txt_sec;
 };
-<<<<<<< HEAD
+
+static const Elf_Shdr *find_mod_section(const Elf32_Ehdr *hdr,
+	const Elf_Shdr *sechdrs, const char *name)
+{
+	const Elf_Shdr *s, *se;
+	const char *secstrs = (void *)hdr + sechdrs[hdr->e_shstrndx].sh_offset;
+
+	for (s = sechdrs, se = sechdrs + hdr->e_shnum; s < se; s++)
+		if (strcmp(name, secstrs + s->sh_name) == 0)
+			return s;
+
+	return NULL;
+}
+
+extern void fixup_smp(const void *, unsigned long);
 
 int module_finalize(const Elf32_Ehdr *hdr, const Elf_Shdr *sechdrs,
 		    struct module *mod)
 {
+	const Elf_Shdr * __maybe_unused s = NULL;
 #ifdef CONFIG_ARM_UNWIND
 	const char *secstrs = (void *)hdr + sechdrs[hdr->e_shstrndx].sh_offset;
-	const Elf_Shdr *s, *sechdrs_end = sechdrs + hdr->e_shnum;
+	const Elf_Shdr *sechdrs_end = sechdrs + hdr->e_shnum;
 	struct mod_unwind_map maps[ARM_SEC_MAX];
 	int i;
 
@@ -309,64 +324,6 @@
 			maps[ARM_SEC_DEVEXIT].txt_sec = s;
 	}
 
-=======
-
-static const Elf_Shdr *find_mod_section(const Elf32_Ehdr *hdr,
-	const Elf_Shdr *sechdrs, const char *name)
-{
-	const Elf_Shdr *s, *se;
-	const char *secstrs = (void *)hdr + sechdrs[hdr->e_shstrndx].sh_offset;
-
-	for (s = sechdrs, se = sechdrs + hdr->e_shnum; s < se; s++)
-		if (strcmp(name, secstrs + s->sh_name) == 0)
-			return s;
-
-	return NULL;
-}
-
-extern void fixup_smp(const void *, unsigned long);
-
-int module_finalize(const Elf32_Ehdr *hdr, const Elf_Shdr *sechdrs,
-		    struct module *mod)
-{
-	const Elf_Shdr * __maybe_unused s = NULL;
-#ifdef CONFIG_ARM_UNWIND
-	const char *secstrs = (void *)hdr + sechdrs[hdr->e_shstrndx].sh_offset;
-	const Elf_Shdr *sechdrs_end = sechdrs + hdr->e_shnum;
-	struct mod_unwind_map maps[ARM_SEC_MAX];
-	int i;
-
-	memset(maps, 0, sizeof(maps));
-
-	for (s = sechdrs; s < sechdrs_end; s++) {
-		const char *secname = secstrs + s->sh_name;
-
-		if (!(s->sh_flags & SHF_ALLOC))
-			continue;
-
-		if (strcmp(".ARM.exidx.init.text", secname) == 0)
-			maps[ARM_SEC_INIT].unw_sec = s;
-		else if (strcmp(".ARM.exidx.devinit.text", secname) == 0)
-			maps[ARM_SEC_DEVINIT].unw_sec = s;
-		else if (strcmp(".ARM.exidx", secname) == 0)
-			maps[ARM_SEC_CORE].unw_sec = s;
-		else if (strcmp(".ARM.exidx.exit.text", secname) == 0)
-			maps[ARM_SEC_EXIT].unw_sec = s;
-		else if (strcmp(".ARM.exidx.devexit.text", secname) == 0)
-			maps[ARM_SEC_DEVEXIT].unw_sec = s;
-		else if (strcmp(".init.text", secname) == 0)
-			maps[ARM_SEC_INIT].txt_sec = s;
-		else if (strcmp(".devinit.text", secname) == 0)
-			maps[ARM_SEC_DEVINIT].txt_sec = s;
-		else if (strcmp(".text", secname) == 0)
-			maps[ARM_SEC_CORE].txt_sec = s;
-		else if (strcmp(".exit.text", secname) == 0)
-			maps[ARM_SEC_EXIT].txt_sec = s;
-		else if (strcmp(".devexit.text", secname) == 0)
-			maps[ARM_SEC_DEVEXIT].txt_sec = s;
-	}
-
->>>>>>> 47ae63e0
 	for (i = 0; i < ARM_SEC_MAX; i++)
 		if (maps[i].unw_sec && maps[i].txt_sec)
 			mod->arch.unwind[i] =
@@ -375,12 +332,9 @@
 					         maps[i].txt_sec->sh_addr,
 					         maps[i].txt_sec->sh_size);
 #endif
-<<<<<<< HEAD
-=======
 	s = find_mod_section(hdr, sechdrs, ".alt.smp.init");
 	if (s && !is_smp())
 		fixup_smp((void *)s->sh_addr, s->sh_size);
->>>>>>> 47ae63e0
 	return 0;
 }
 
