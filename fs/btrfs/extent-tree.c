--- conflicted
+++ resolved
@@ -3446,13 +3446,9 @@
 	 */
 	if (!ret)
 		dcs = BTRFS_DC_SETUP;
-<<<<<<< HEAD
-	btrfs_free_reserved_data_space(inode, 0, num_pages);
-=======
 	else if (ret == -ENOSPC)
 		set_bit(BTRFS_TRANS_CACHE_ENOSPC, &trans->transaction->flags);
-	btrfs_free_reserved_data_space(inode, num_pages);
->>>>>>> 0584f718
+	btrfs_free_reserved_data_space(inode, 0, num_pages);
 
 out_put:
 	iput(inode);
